--- conflicted
+++ resolved
@@ -11,12 +11,8 @@
 anyhow = { workspace = true }
 bytes = { workspace = true }
 chrono = { workspace = true }
-<<<<<<< HEAD
 controller = { workspace = true }
 clap = { workspace = true }
-=======
-clap = { version = "4.5.21", features = ["cargo", "derive"] }
->>>>>>> 9540edba
 cuid = { workspace = true }
 dirs = { workspace = true }
 dotenvy = "0.15.7"
@@ -32,11 +28,7 @@
 serde = { workspace = true }
 serde_json = { workspace = true }
 sha2 = { workspace = true }
-<<<<<<< HEAD
 shadow-rs = { workspace = true }
-=======
-shadow-rs = "0.36.0"
->>>>>>> 9540edba
 sysinfo = { workspace = true }
 thiserror = { workspace = true }
 tokio = { workspace = true }
