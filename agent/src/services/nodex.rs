--- conflicted
+++ resolved
@@ -3,16 +3,7 @@
 use crate::nodex::utils::webvh_client::DidWebvhDataStoreImpl;
 use crate::{app_config, server_config};
 use anyhow;
-<<<<<<< HEAD
-use controller::managers::{
-    resource::ResourceManagerTrait,
-    runtime::{RuntimeManagerImpl, RuntimeManagerWithoutAsync, State},
-};
-use controller::validator::storage::check_storage;
 use protocol::did_webvh::domain::did::{Did, DidWebvh};
-=======
-use protocol::did_webvh::domain::did::Did;
->>>>>>> 0aaf026c
 use protocol::did_webvh::domain::did_document::DidDocument;
 use protocol::did_webvh::service::controller::controller_service::DidWebvhControllerService;
 use protocol::did_webvh::service::resolver::resolver_service::DidWebvhResolverService;
@@ -79,7 +70,6 @@
 
         Ok(res)
     }
-<<<<<<< HEAD
 
     #[allow(dead_code)]
     pub async fn rotate_identifier(&mut self) -> anyhow::Result<DidDocument> {
@@ -129,46 +119,4 @@
 
         Ok(res)
     }
-}
-
-pub async fn update_version(binary_url: &str) -> anyhow::Result<()> {
-    #[cfg(windows)]
-    {
-        unimplemented!();
-    }
-
-    #[cfg(unix)]
-    {
-        let handler = controller::managers::mmap_storage::MmapHandler::new("nodex_runtime_info")?;
-        let mut runtime_manager = RuntimeManagerImpl::new_by_agent(
-            handler,
-            controller::managers::unix_process_manager::UnixProcessManager,
-        );
-        let agent_path = &runtime_manager.get_runtime_info()?.exec_path;
-        let output_path = agent_path
-            .parent()
-            .ok_or(anyhow::anyhow!("Failed to get path of parent directory"))?;
-        if !check_storage(output_path) {
-            log::error!("Not enough storage space: {:?}", output_path);
-            anyhow::bail!("Not enough storage space");
-        }
-        let resource_manager = controller::managers::resource::UnixResourceManager::new(agent_path);
-
-        resource_manager.backup().map_err(|e| {
-            log::error!("Failed to backup: {}", e);
-            anyhow::anyhow!(e)
-        })?;
-
-        resource_manager
-            .download_update_resources(binary_url, Some(output_path))
-            .await
-            .map_err(|e| anyhow::anyhow!(e))?;
-
-        runtime_manager.launch_controller(agent_path)?;
-        runtime_manager.update_state(State::Update)?;
-    }
-
-    Ok(())
-=======
->>>>>>> 0aaf026c
 }