--- conflicted
+++ resolved
@@ -133,11 +133,7 @@
             store_repository: MockMetricStoreRepository {},
             watch_repository: MockMetricWatchRepository {},
             config: app_config(),
-<<<<<<< HEAD
-            cache_repository: Arc::new(TokioMutex::new(MetricsInMemoryCacheService::new(1 << 16))),
-=======
-            cache_repository: MetricsInMemoryCacheService::new(),
->>>>>>> 63a09c25
+            cache_repository: MetricsInMemoryCacheService::new(1 << 16),
             shutdown_notify: notify_clone,
         };
         notify.notify_one();
@@ -152,11 +148,7 @@
             store_repository: MockMetricStoreRepository {},
             watch_repository: MockMetricWatchRepository {},
             config: app_config(),
-<<<<<<< HEAD
-            cache_repository: Arc::new(TokioMutex::new(MetricsInMemoryCacheService::new(1 << 16))),
-=======
-            cache_repository: MetricsInMemoryCacheService::new(),
->>>>>>> 63a09c25
+            cache_repository: MetricsInMemoryCacheService::new(1 << 16),
             shutdown_notify: notify_clone,
         };
         notify.notify_one();
