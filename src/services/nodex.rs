--- conflicted
+++ resolved
@@ -9,18 +9,12 @@
     },
     repository::did_repository::DidRepository,
 };
-<<<<<<< HEAD
-use crate::server_config;
-use serde_json::{json, Value};
-use std::{fs, io::Cursor, path::PathBuf, process::Command};
-use zip_extract;
-=======
 
 use reqwest::StatusCode;
 use serde::Deserialize;
-use std::{fs, process::Command};
+use std::{fs, io::Cursor, path::PathBuf, process::Command};
 use thiserror::Error;
->>>>>>> 1e57c827
+use zip_extract;
 
 pub struct NodeX {
     http_client: HttpClient,
@@ -132,14 +126,28 @@
         }
     }
 
-    pub async fn update_version(&self, binary_url: &str, path: &str) -> anyhow::Result<()> {
+    pub async fn update_version(&self, binary_url: &str, output_path: &str) -> anyhow::Result<()> {
+        anyhow::ensure!(binary_url.starts_with("https://github.com/nodecross/nodex/releases/download/"), "Invalid url");
+
+        let output_path = if output_path.ends_with('/') {
+            output_path.trim_end()
+        } else {
+            output_path
+        };
+        let agent_path = format!("{}/nodex-agent", output_path);
+
         let response = reqwest::get(binary_url).await?;
         let content = response.bytes().await?;
 
-        fs::write(path, &content)?;
+        if PathBuf::from(&agent_path).exists() {
+            fs::remove_file(&agent_path)?;
+        }
+        let target_dir = PathBuf::from(output_path);
+        zip_extract::extract(Cursor::new(content), &target_dir, true)?;
 
-        Command::new("chmod").arg("+x").arg(path).status()?;
-        Command::new(path).spawn()?;
+        Command::new("chmod").arg("+x").arg(&agent_path).status()?;
+        Command::new(&agent_path).spawn()?;
+
         Ok(())
     }
 }
@@ -151,59 +159,7 @@
         NodeX::create_identifier(self).await
     }
 
-<<<<<<< HEAD
-    pub async fn update_version(
-        &self,
-        binary_url: &str,
-        output_path: &str,
-    ) -> Result<(), NodeXError> {
-        if !binary_url.starts_with("https://github.com/nodecross/nodex/releases/download/") {
-            log::error!("{:?}", "Invalid url");
-            return Err(NodeXError {});
-        }
-
-        let output_path = if output_path.ends_with('/') {
-            output_path.trim_end()
-        } else {
-            output_path
-        };
-        let agent_path = format!("{}/nodex-agent", output_path);
-
-        let response = reqwest::get(binary_url).await;
-        match response {
-            Ok(r) => {
-                let content = match r.bytes().await {
-                    Ok(c) => c,
-                    Err(_) => return Err(NodeXError {}),
-                };
-
-                if PathBuf::from(&agent_path).exists() {
-                    fs::remove_file(&agent_path).expect("File delete failed");
-                }
-                let target_dir = PathBuf::from(output_path);
-                match zip_extract::extract(Cursor::new(content), &target_dir, true) {
-                    Ok(_) => (),
-                    Err(e) => {
-                        log::error!("{:?}", e);
-                        return Err(NodeXError {});
-                    }
-                };
-
-                match Command::new("chmod").arg("+x").arg(&agent_path).status() {
-                    Ok(_) => (),
-                    Err(_) => return Err(NodeXError {}),
-                };
-                match Command::new(&agent_path).spawn() {
-                    Ok(_) => (),
-                    Err(_) => return Err(NodeXError {}),
-                };
-                Ok(())
-            }
-            Err(_) => Err(NodeXError {}),
-        }
-=======
     async fn find_identifier(&self, did: &str) -> anyhow::Result<Option<DIDResolutionResponse>> {
         NodeX::find_identifier(self, did).await
->>>>>>> 1e57c827
     }
 }