use crate::server_config;
use crate::{
    nodex::{
        keyring,
        sidetree::payload::{
            CommitmentKeys, DIDCreateRequest, DIDResolutionResponse, OperationPayloadBuilder,
        },
        utils::http_client::{HttpClient, HttpClientConfig},
    },
    repository::did_repository::DidRepository,
};

<<<<<<< HEAD
use anyhow;
use bytes::Bytes;
=======
use daemonize::Daemonize;
>>>>>>> dd72906e
use reqwest::StatusCode;
use serde::Deserialize;
use std::{
    fs,
    io::Cursor,
    path::{Path, PathBuf},
    process::Command,
};
use thiserror::Error;
use zip::ZipArchive;

pub struct NodeX {
    http_client: HttpClient,
}

#[derive(Debug, Deserialize)]
pub struct SideTreeErrorBody {
    pub code: String,
    pub message: String,
}

#[derive(Debug, Error)]
#[error("SideTreeError: {status_code}")]
pub struct SideTreeError {
    pub status_code: StatusCode,
    pub error: SideTreeErrorBody,
}

impl NodeX {
    pub fn new() -> Self {
        let server_config = server_config();
        let client_config: HttpClientConfig = HttpClientConfig {
            base_url: server_config.did_http_endpoint(),
        };

        let client = match HttpClient::new(&client_config) {
            Ok(v) => v,
            Err(e) => {
                log::error!("{:?}", e);
                panic!()
            }
        };

        NodeX {
            http_client: client,
        }
    }

    // NOTE: DONE
    pub async fn create_identifier(&self) -> anyhow::Result<DIDResolutionResponse> {
        // NOTE: find did
        if let Ok(v) = keyring::keypair::KeyPairing::load_keyring() {
            if let Ok(did) = v.get_identifier() {
                if let Some(json) = self.find_identifier(&did).await? {
                    return Ok(json);
                }
            }
        }

        // NOTE: does not exists did key ring
        let mut keyring = keyring::keypair::KeyPairing::create_keyring()?;

        // NOTE: create payload
        let public = keyring
            .get_sign_key_pair()
            .to_public_key("signingKey", &["auth", "general"])?;
        let update = keyring.get_recovery_key_pair().to_jwk(false)?;
        let recovery = keyring.get_update_key_pair().to_jwk(false)?;
        let payload = OperationPayloadBuilder::did_create_payload(&DIDCreateRequest {
            public_keys: vec![public],
            commitment_keys: CommitmentKeys { recovery, update },
            service_endpoints: vec![],
        })?;

        let res = self
            .http_client
            .post("/api/v1/operations", &payload)
            .await?;

        if res.status().is_success() {
            let json = res.json::<DIDResolutionResponse>().await?;

            // NOTE: save context
            keyring.save(&json.did_document.id);

            Ok(json)
        } else {
            let status = res.status();
            let error = res.json::<SideTreeErrorBody>().await?;
            Err(SideTreeError {
                status_code: status,
                error,
            }
            .into())
        }
    }

    // NOTE: DONE
    pub async fn find_identifier(
        &self,
        did: &str,
    ) -> anyhow::Result<Option<DIDResolutionResponse>> {
        let res = self
            .http_client
            .get(&(format!("/api/v1/identifiers/{}", &did)))
            .await?;

        match res.status() {
            StatusCode::OK => Ok(Some(res.json::<DIDResolutionResponse>().await?)),
            StatusCode::NOT_FOUND => Ok(None),
            other => {
                let error = res.json::<SideTreeErrorBody>().await?;
                Err(SideTreeError {
                    status_code: other,
                    error,
                }
                .into())
            }
        }
    }

    pub async fn update_version(
        &self,
        binary_url: &str,
        output_path: PathBuf,
    ) -> anyhow::Result<()> {
        anyhow::ensure!(
            binary_url.starts_with("https://github.com/nodecross/nodex/releases/download/"),
            "Invalid url"
        );

        #[cfg(unix)]
        let agent_filename = { "nodex-agent" };
        #[cfg(windows)]
        let agent_filename = { "nodex-agent.exe" };

        let agent_path = output_path.join(agent_filename);

        let response = reqwest::get(binary_url).await?;
        let content = response.bytes().await?;

        if PathBuf::from(&agent_path).exists() {
            fs::remove_file(&agent_path)?;
        }
        self.extract_zip(content, &output_path)?;

        self.execute_agent(&agent_path)?;

        Ok(())
    }

    fn extract_zip(&self, archive_data: Bytes, output_path: &Path) -> anyhow::Result<()> {
        let cursor = Cursor::new(archive_data);
        let mut archive = ZipArchive::new(cursor)?;

        for i in 0..archive.len() {
            let mut file = archive.by_index(i)?;
            let file_path = output_path.join(file.mangled_name());

            if file.is_file() {
                if let Some(parent) = file_path.parent() {
                    std::fs::create_dir_all(parent)?;
                }
                let mut output_file = fs::File::create(&file_path)?;
                std::io::copy(&mut file, &mut output_file)?;
            } else if file.is_dir() {
                std::fs::create_dir_all(&file_path)?;
            }
        }

<<<<<<< HEAD
        Ok(())
    }

    #[cfg(unix)]
    fn execute_agent(&self, agent_path: &Path) -> anyhow::Result<()> {
        Command::new("chmod").arg("+x").arg(agent_path).status()?;
        Command::new(agent_path).spawn()?;
        Ok(())
    }
=======
        Command::new("chmod").arg("+x").arg(&agent_path).status()?;

        let daemonize = Daemonize::new();
        daemonize.start().expect("Failed to update nodex process");
        std::process::Command::new(&agent_path)
            .spawn()
            .expect("Failed to execute command");
>>>>>>> dd72906e

    #[cfg(windows)]
    fn execute_agent(&self, agent_path: &Path) -> anyhow::Result<()> {
        Command::new(agent_path).spawn()?;
        Ok(())
    }
}

// TODO: use other impl
#[async_trait::async_trait]
impl DidRepository for NodeX {
    async fn create_identifier(&self) -> anyhow::Result<DIDResolutionResponse> {
        NodeX::create_identifier(self).await
    }

    async fn find_identifier(&self, did: &str) -> anyhow::Result<Option<DIDResolutionResponse>> {
        NodeX::find_identifier(self, did).await
    }
}<|MERGE_RESOLUTION|>--- conflicted
+++ resolved
@@ -10,12 +10,8 @@
     repository::did_repository::DidRepository,
 };
 
-<<<<<<< HEAD
 use anyhow;
 use bytes::Bytes;
-=======
-use daemonize::Daemonize;
->>>>>>> dd72906e
 use reqwest::StatusCode;
 use serde::Deserialize;
 use std::{
@@ -26,6 +22,9 @@
 };
 use thiserror::Error;
 use zip::ZipArchive;
+
+#[cfg(unix)]
+use daemonize::Daemonize;
 
 pub struct NodeX {
     http_client: HttpClient,
@@ -186,17 +185,11 @@
             }
         }
 
-<<<<<<< HEAD
         Ok(())
     }
 
     #[cfg(unix)]
     fn execute_agent(&self, agent_path: &Path) -> anyhow::Result<()> {
-        Command::new("chmod").arg("+x").arg(agent_path).status()?;
-        Command::new(agent_path).spawn()?;
-        Ok(())
-    }
-=======
         Command::new("chmod").arg("+x").arg(&agent_path).status()?;
 
         let daemonize = Daemonize::new();
@@ -204,11 +197,21 @@
         std::process::Command::new(&agent_path)
             .spawn()
             .expect("Failed to execute command");
->>>>>>> dd72906e
+        Ok(())
+    }
 
     #[cfg(windows)]
     fn execute_agent(&self, agent_path: &Path) -> anyhow::Result<()> {
-        Command::new(agent_path).spawn()?;
+        let status = Command::new("cmd")
+        .args(&["/C", "start", &agent_path])
+        .status()?;
+
+        if !status.success() {
+            eprintln!("Command execution failed with status: {}", status);
+        } else {
+            println!("Started child process");
+        }
+
         Ok(())
     }
 }
