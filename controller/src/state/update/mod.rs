pub mod tasks;
use crate::managers::{
    resource::{ResourceError, ResourceManagerTrait},
    runtime::{ProcessManager, RuntimeError, RuntimeInfoStorage, RuntimeManager, State},
};
use crate::state::update::tasks::{UpdateAction, UpdateActionError};
use semver::Version;
use serde_yaml::Error as SerdeYamlError;
use std::fs;
use std::path::PathBuf;
use std::time::Duration;
use tokio::time::{self, Instant};

#[derive(Debug, thiserror::Error)]
pub enum UpdateError {
    #[error("Failed to find bundle")]
    BundleNotFound,
    #[error("Invalid version format")]
    InvalidVersionFormat,
    #[error("update action error: {0}")]
    UpdateActionFailed(#[from] UpdateActionError),
    #[error("Failed to read YAML file: {0}")]
    YamlReadFailed(#[from] std::io::Error),
    #[error("Failed to parse YAML: {0}")]
    YamlParseFailed(#[source] SerdeYamlError),
    #[error("Failed to update state: {0}")]
    UpdateStateFailed(#[source] RuntimeError),
    #[error("Failed to Agent version check: {0}")]
    AgentVersionCheckFailed(String),
    #[error("runtime operation failed: {0}")]
    RuntimeError(#[from] RuntimeError),
    #[error("resource operation failed: {0}")]
    ResourceError(#[from] ResourceError),
    #[error("Agent not running")]
    AgentNotRunning,
    #[error("Agent multiple running")]
    AgentMultipleRunning,
}

impl UpdateError {
    pub fn required_restore_state(&self) -> bool {
        !matches!(self, UpdateError::AgentNotRunning)
    }

    pub fn requires_rollback(&self) -> bool {
        !matches!(
            self,
            UpdateError::ResourceError(ResourceError::RemoveFailed(_))
        )
    }
}
fn get_target_state(update_error: &UpdateError) -> Option<State> {
    if update_error.requires_rollback() {
        Some(State::Rollback)
    } else if update_error.required_restore_state() {
        Some(State::Init)
    } else {
        None
    }
}

fn parse_bundles(bundles: &[PathBuf]) -> Result<Vec<UpdateAction>, UpdateError> {
    bundles
        .iter()
        .map(|bundle| {
            let yaml_content = fs::read_to_string(bundle)?;
            let update_action: UpdateAction =
                serde_yaml::from_str(&yaml_content).map_err(UpdateError::YamlParseFailed)?;
            Ok(update_action)
        })
        .collect()
}

fn extract_pending_update_actions<'b>(
    update_actions: &'b [UpdateAction],
    current_version: &Version,
) -> Result<Vec<&'b UpdateAction>, UpdateError> {
    let pending_actions: Vec<&'b UpdateAction> = update_actions
        .iter()
        .filter_map(|action| {
            let target_version = Version::parse(&action.version).ok()?;
            if target_version > *current_version {
                Some(action)
            } else {
                None
            }
        })
        .collect();

    Ok(pending_actions)
}

async fn monitor_agent_version<'a, H, P>(
    runtime_manager: &'a RuntimeManager<H, P>,
    expected_version: &Version,
) -> Result<(), UpdateError>
where
    H: RuntimeInfoStorage,
    P: ProcessManager,
{
    let timeout = Duration::from_secs(180);
    let interval = Duration::from_secs(3);

    let start = Instant::now();
    let mut interval_timer = time::interval(interval);

<<<<<<< HEAD
        let agent_processes = self.runtime_manager.filter_process_infos(FeatType::Agent)?;

        if agent_processes.is_empty() {
            return Err(UpdateError::AgentNotRunning);
        } else if agent_processes.len() > 1 {
            return Err(UpdateError::AgentMultipleRunning);
=======
    while start.elapsed() < timeout {
        interval_timer.tick().await;

        let version = runtime_manager.get_version().await.map_err(|e| {
            log::error!("Error occurred during version check: {}", e);
            UpdateError::AgentVersionCheckFailed(e.to_string())
        })?;

        if version == expected_version.to_string() {
            log::info!("Expected version received: {}", expected_version);
            return Ok(());
        } else {
            log::info!("Version did not match expected value.");
>>>>>>> 7a32fa20
        }
    }

    Err(UpdateError::AgentVersionCheckFailed(format!(
        "Expected version '{}' was not received within {:?}.",
        expected_version, timeout
    )))
}

pub async fn execute<'a, R, H, P>(
    resource_manager: &'a R,
    runtime_manager: &'a mut RuntimeManager<H, P>,
) -> Result<(), UpdateError>
where
    R: ResourceManagerTrait,
    H: RuntimeInfoStorage,
    P: ProcessManager,
{
    log::info!("Starting update");

<<<<<<< HEAD
        let bundles = self.resource_manager.collect_downloaded_bundles();
        let update_actions = self.parse_bundles(&bundles)?;

        let current_version = Version::parse(env!("CARGO_PKG_VERSION"))
            .map_err(|_| UpdateError::InvalidVersionFormat)?;

        let current_running_agent_version = Version::parse(&agent_processes[0].version)
            .map_err(|_| UpdateError::InvalidVersionFormat)?;
        let pending_update_actions = self.extract_pending_update_actions(
            &update_actions,
            &current_version,
            &current_running_agent_version,
        )?;
        for action in pending_update_actions {
            action.handle()?;
        }

        self.launch_new_version_agent().await?;

        self.monitor_agent_version(&current_version).await?;
        self.terminate_old_version_agent(current_version.to_string())
            .await?;

        self.resource_manager.remove()?;

        log::info!("Update completed");

        Ok(())
    }

    fn parse_bundles(&self, bundles: &[PathBuf]) -> Result<Vec<UpdateAction>, UpdateError> {
        bundles
            .iter()
            .map(|bundle| {
                let yaml_content = fs::read_to_string(bundle)?;
                let update_action: UpdateAction =
                    serde_yaml::from_str(&yaml_content).map_err(UpdateError::YamlParseFailed)?;
                Ok(update_action)
            })
            .collect()
    }

    fn extract_pending_update_actions<'b>(
        &'b self,
        update_actions: &'b [UpdateAction],
        current_controller_version: &Version,
        current_agent_version: &Version,
    ) -> Result<Vec<&'b UpdateAction>, UpdateError> {
        let pending_actions: Vec<&'b UpdateAction> = update_actions
            .iter()
            .filter_map(|action| {
                let target_version = Version::parse(&action.version).ok()?;
                if *current_controller_version >= target_version
                    && target_version > *current_agent_version
                {
                    Some(action)
                } else {
                    None
                }
            })
            .collect();

        Ok(pending_actions)
    }

    #[cfg(unix)]
    async fn launch_new_version_agent(&self) -> Result<(), UpdateError> {
        let agent_manager = self.agent_manager.lock().await;
        let process_info = agent_manager.launch_agent()?;
        self.runtime_manager.add_process_info(process_info)?;

=======
    let res: Result<(), UpdateError> = async {
        let current_version = Version::parse(env!("CARGO_PKG_VERSION"))
            .map_err(|_| UpdateError::InvalidVersionFormat)?;

        if !runtime_manager.is_agent_running()? {
            return Err(UpdateError::AgentNotRunning);
        }
        let bundles = resource_manager.collect_downloaded_bundles();
        let update_actions = parse_bundles(&bundles)?;
        let pending_update_actions =
            extract_pending_update_actions(&update_actions, &current_version)?;
        for action in pending_update_actions {
            action.handle()?;
        }
        // launch new version agent
        let latest = runtime_manager.launch_agent(false)?;
        // terminate old version agents
        runtime_manager.kill_other_agents(latest.process_id)?;
        monitor_agent_version(runtime_manager, &current_version).await?;
        // if you test for rollback, comment out a follow line.
        resource_manager.remove()?;
>>>>>>> 7a32fa20
        Ok(())
    }
    .await;

    match res {
        Ok(()) => runtime_manager.update_state(crate::managers::runtime::State::Idle)?,
        Err(update_error) => {
            if let Some(target_state) = get_target_state(&update_error) {
                runtime_manager.update_state(target_state)?;
            }
        }
    }

    log::info!("Update completed");

<<<<<<< HEAD
        Ok(())
    }
}

#[cfg(all(test, unix))]
mod tests {
    use super::*;
    use crate::managers::{
        agent::AgentManagerTrait,
        resource::ResourceManagerTrait,
        runtime::{FeatType, FileHandler, ProcessInfo, RuntimeInfo, RuntimeManager, State},
    };
    use crate::state::update::tasks::{Task, UpdateAction};
    use crate::validator::agent::VersionResponse;
    use chrono::{FixedOffset, Utc};
    use std::fs::File;
    use std::io::Write;
    use std::path::PathBuf;
    use std::sync::{Arc, Mutex as StdMutex};
    use tempfile::{tempdir, TempDir};
    use tokio::sync::Mutex;

    struct MockAgentManager {
        response_version: String,
    }

    #[async_trait::async_trait]
    impl AgentManagerTrait for MockAgentManager {
        fn launch_agent(&self) -> Result<ProcessInfo, AgentManagerError> {
            let now = Utc::now().with_timezone(&FixedOffset::east_opt(9 * 3600).unwrap());
            let process_info = ProcessInfo {
                process_id: 1,
                feat_type: FeatType::Agent,
                version: self.response_version.clone(),
                executed_at: now,
            };
            Ok(process_info)
        }
        fn terminate_agent(&self, _process_id: u32) -> Result<(), AgentManagerError> {
            Ok(())
        }

        async fn get_request<T>(&self, _path: &str) -> Result<T, AgentManagerError>
        where
            T: serde::de::DeserializeOwned + Send,
        {
            if _path == "/internal/version/get" {
                let response = VersionResponse {
                    version: self.response_version.clone(),
                };
                let json_response = serde_json::to_string(&response).unwrap();
                let deserialized: T = serde_json::from_str(&json_response).unwrap();
                Ok(deserialized)
            } else {
                Err(AgentManagerError::RequestFailed("Invalid path".into()))
            }
        }

        fn cleanup(&self) -> Result<(), std::io::Error> {
            Ok(())
        }
    }

    pub struct MockResourceManager {
        bundles: Vec<PathBuf>,
        remove_called: StdMutex<bool>,
    }

    impl MockResourceManager {
        pub fn new(bundles: Vec<PathBuf>) -> Self {
            Self {
                bundles,
                remove_called: StdMutex::new(false),
            }
        }
    }

    impl ResourceManagerTrait for MockResourceManager {
        fn backup(&self) -> Result<(), ResourceError> {
            unimplemented!()
        }

        fn rollback(&self, _backup_file: &std::path::Path) -> Result<(), ResourceError> {
            unimplemented!()
        }

        fn tmp_path(&self) -> &PathBuf {
            unimplemented!()
        }

        fn get_paths_to_backup(&self) -> Result<Vec<PathBuf>, ResourceError> {
            unimplemented!()
        }

        fn collect_downloaded_bundles(&self) -> Vec<PathBuf> {
            self.bundles.clone()
        }

        fn get_latest_backup(&self) -> Option<PathBuf> {
            unimplemented!()
        }

        fn extract_zip(
            &self,
            _archive_data: bytes::Bytes,
            _output_path: &std::path::Path,
        ) -> Result<(), ResourceError> {
            unimplemented!()
        }

        fn remove_directory(&self, _path: &std::path::Path) -> Result<(), std::io::Error> {
            Ok(())
        }

        fn remove(&self) -> Result<(), ResourceError> {
            let mut called = self.remove_called.lock().unwrap();
            *called = true;
            Ok(())
        }
    }

    fn setup_temp_file() -> (RuntimeManager, tempfile::TempDir, PathBuf) {
        let temp_dir = tempdir().expect("Failed to create temporary directory");
        let temp_file_path = temp_dir.path().join("runtime_info.json");

        File::create(&temp_file_path).expect("Failed to create temporary runtime_info.json");

        assert!(
            temp_file_path.exists(),
            "Temporary file was not created: {:?}",
            temp_file_path
        );

        let file_handler = FileHandler::new(temp_file_path.clone());
        let runtime_manager = RuntimeManager::new(file_handler);

        (runtime_manager, temp_dir, temp_file_path)
    }

    #[tokio::test]
    async fn test_execute_with_empty_bundles() {
        let current_version = Version::parse(env!("CARGO_PKG_VERSION")).unwrap();
        let agent = Arc::new(Mutex::new(MockAgentManager {
            response_version: current_version.to_string(),
        }));
        let resource = MockResourceManager::new(vec![]);

        // setup runtime_info.json
        let (runtime, _temp_dir, temp_file_path) = setup_temp_file();
        let initial_runtime_info = RuntimeInfo {
            state: State::Updating,
            process_infos: vec![
                ProcessInfo {
                    process_id: 2,
                    feat_type: FeatType::Controller,
                    version: current_version.to_string(),
                    executed_at: Utc::now()
                        .with_timezone(&FixedOffset::east_opt(9 * 3600).unwrap()),
                },
                ProcessInfo {
                    process_id: 3,
                    feat_type: FeatType::Agent,
                    version: "1.0.0".to_string(),
                    executed_at: Utc::now()
                        .with_timezone(&FixedOffset::east_opt(9 * 3600).unwrap()),
                },
            ],
        };

        let file_handler = FileHandler::new(temp_file_path.clone());

        file_handler
            .write_locked(
                &mut File::create(&temp_file_path).unwrap(),
                &initial_runtime_info,
            )
            .unwrap();

        let state: UpdateState<'_, MockAgentManager, MockResourceManager> =
            UpdateState::new(&agent, resource, &runtime);
        let result = state.execute().await;
        assert!(result.is_ok(), "Update should succeed");

        let runtime_info = runtime.get_process_infos().unwrap();
        assert_eq!(runtime_info.len(), 2);
        assert_eq!(runtime_info[0].process_id, 2);
        assert_eq!(runtime_info[0].feat_type, FeatType::Controller);
        assert_eq!(runtime_info[0].version, current_version.to_string());
        assert_eq!(runtime_info[1].process_id, 1);
        assert_eq!(runtime_info[1].feat_type, FeatType::Agent);
        assert_eq!(runtime_info[1].version, current_version.to_string());
    }

    fn create_test_file(path: &str, content: &str) -> std::io::Result<()> {
        let mut file = fs::File::create(path)?;
        file.write_all(content.as_bytes())?;
        Ok(())
    }

    #[tokio::test]
    async fn test_execute_with_bundles() {
        let current_version = Version::parse(env!("CARGO_PKG_VERSION")).unwrap();
        let agent = Arc::new(Mutex::new(MockAgentManager {
            response_version: current_version.to_string(),
        }));
        let (runtime, _temp_dir, temp_file_path) = setup_temp_file();

        // setup bundles
        let source_path = "/tmp/source.txt";
        create_test_file(source_path, "This is source1").expect("Failed to create source1.txt");
        let dest_path = "/tmp/dest";

        let tasks = vec![Task::Move {
            description: "Move file".to_string(),
            src: source_path.to_string(),
            dest: dest_path.to_string(),
        }];

        let action = UpdateAction {
            version: current_version.to_string(),
            description: "Test move tasks".to_string(),
            tasks,
        };

        let yaml_str = serde_yaml::to_string(&action).expect("Failed to serialize action to YAML");
        let bundle_path = _temp_dir.path().join("test_bundle.yaml");
        fs::write(&bundle_path, &yaml_str).expect("Failed to write YAML to file");

        let resource = MockResourceManager::new(vec![bundle_path]);

        // setup runtime_info.json
        let initial_runtime_info = RuntimeInfo {
            state: State::Updating,
            process_infos: vec![
                ProcessInfo {
                    process_id: 2,
                    feat_type: FeatType::Controller,
                    version: current_version.to_string(),
                    executed_at: Utc::now()
                        .with_timezone(&FixedOffset::east_opt(9 * 3600).unwrap()),
                },
                ProcessInfo {
                    process_id: 3,
                    feat_type: FeatType::Agent,
                    version: "1.0.0".to_string(),
                    executed_at: Utc::now()
                        .with_timezone(&FixedOffset::east_opt(9 * 3600).unwrap()),
                },
            ],
        };
        let file_handler = FileHandler::new(temp_file_path.clone());
        file_handler
            .write_locked(
                &mut File::create(&temp_file_path).unwrap(),
                &initial_runtime_info,
            )
            .unwrap();

        let state = UpdateState::new(&agent, resource, &runtime);
        let result = state.execute().await;
        assert!(result.is_ok(), "Update should succeed");
    }

    #[tokio::test]
    async fn test_execute_without_running_agent() {
        let current_version = Version::parse(env!("CARGO_PKG_VERSION")).unwrap();
        let agent = Arc::new(Mutex::new(MockAgentManager {
            response_version: current_version.to_string(),
        }));
        let resource = MockResourceManager::new(vec![]);

        let (runtime, _temp_dir, temp_file_path) = setup_temp_file();
        let initial_runtime_info = RuntimeInfo {
            state: State::Updating,
            process_infos: vec![],
        };
        let file_handler = FileHandler::new(temp_file_path.clone());
        file_handler
            .write_locked(
                &mut File::create(&temp_file_path).unwrap(),
                &initial_runtime_info,
            )
            .unwrap();

        let state = UpdateState::new(&agent, resource, &runtime);
        let result = state.execute().await;
        assert!(
            matches!(result, Err(UpdateError::AgentNotRunning)),
            "Should fail with AgentNotRunning"
        );
    }

    #[tokio::test]
    async fn test_extract_pending_update_actions() {
        let current_version = Version::parse(env!("CARGO_PKG_VERSION")).unwrap();
        let agent = Arc::new(Mutex::new(MockAgentManager {
            response_version: current_version.to_string(),
        }));
        let (runtime, _temp_dir, temp_file_path) = setup_temp_file();

        fn setup_bundle(temp_dir: &TempDir, file_name: &str, version: String) -> PathBuf {
            let source_path = "/tmp/source.txt";
            create_test_file(source_path, "This is source1").expect("Failed to create source1.txt");
            let dest_path = "/tmp/dest";

            let tasks = vec![Task::Move {
                description: "Move file".to_string(),
                src: source_path.to_string(),
                dest: dest_path.to_string(),
            }];

            let action = UpdateAction {
                version: version,
                description: "Test move tasks".to_string(),
                tasks,
            };

            let yaml_str =
                serde_yaml::to_string(&action).expect("Failed to serialize action to YAML");
            let bundle_path = temp_dir.path().join(file_name);
            fs::write(&bundle_path, &yaml_str).expect("Failed to write YAML to file");

            bundle_path
        }
        let agent_version = Version::parse("1.0.0").unwrap();
        let bundle1 = setup_bundle(&_temp_dir, "bundle1.yml", current_version.to_string());
        let mut cloned_current_version = current_version.clone();
        cloned_current_version.patch += 1;
        let bundle2 = setup_bundle(
            &_temp_dir,
            "bundle2.yml",
            cloned_current_version.to_string(),
        );
        let bundle3 = setup_bundle(&_temp_dir, "bundle3.yml", agent_version.to_string());
        let bundle4 = setup_bundle(&_temp_dir, "bundle4.yml", "1.5.0".to_string());

        let bundles = vec![bundle1, bundle2, bundle3, bundle4];
        let resource = MockResourceManager::new(bundles.clone());

        let state = UpdateState::new(&agent, resource, &runtime);
        let update_actions = state.parse_bundles(&bundles).unwrap();
        let result =
            state.extract_pending_update_actions(&update_actions, &current_version, &agent_version);

        assert!(result.is_ok(), "Update should succeed");
        let pending_update_actions = result.unwrap();
        assert!(
            pending_update_actions.len() == 2,
            "Update should have one action"
        );

        let expected_versions = [current_version.to_string(), "1.5.0".to_string()];
        assert!(expected_versions.contains(&pending_update_actions[0].version));
        assert!(expected_versions.contains(&pending_update_actions[1].version));
    }
=======
    Ok(())
>>>>>>> 7a32fa20
}<|MERGE_RESOLUTION|>--- conflicted
+++ resolved
@@ -33,8 +33,6 @@
     ResourceError(#[from] ResourceError),
     #[error("Agent not running")]
     AgentNotRunning,
-    #[error("Agent multiple running")]
-    AgentMultipleRunning,
 }
 
 impl UpdateError {
@@ -104,14 +102,6 @@
     let start = Instant::now();
     let mut interval_timer = time::interval(interval);
 
-<<<<<<< HEAD
-        let agent_processes = self.runtime_manager.filter_process_infos(FeatType::Agent)?;
-
-        if agent_processes.is_empty() {
-            return Err(UpdateError::AgentNotRunning);
-        } else if agent_processes.len() > 1 {
-            return Err(UpdateError::AgentMultipleRunning);
-=======
     while start.elapsed() < timeout {
         interval_timer.tick().await;
 
@@ -125,7 +115,6 @@
             return Ok(());
         } else {
             log::info!("Version did not match expected value.");
->>>>>>> 7a32fa20
         }
     }
 
@@ -146,79 +135,6 @@
 {
     log::info!("Starting update");
 
-<<<<<<< HEAD
-        let bundles = self.resource_manager.collect_downloaded_bundles();
-        let update_actions = self.parse_bundles(&bundles)?;
-
-        let current_version = Version::parse(env!("CARGO_PKG_VERSION"))
-            .map_err(|_| UpdateError::InvalidVersionFormat)?;
-
-        let current_running_agent_version = Version::parse(&agent_processes[0].version)
-            .map_err(|_| UpdateError::InvalidVersionFormat)?;
-        let pending_update_actions = self.extract_pending_update_actions(
-            &update_actions,
-            &current_version,
-            &current_running_agent_version,
-        )?;
-        for action in pending_update_actions {
-            action.handle()?;
-        }
-
-        self.launch_new_version_agent().await?;
-
-        self.monitor_agent_version(&current_version).await?;
-        self.terminate_old_version_agent(current_version.to_string())
-            .await?;
-
-        self.resource_manager.remove()?;
-
-        log::info!("Update completed");
-
-        Ok(())
-    }
-
-    fn parse_bundles(&self, bundles: &[PathBuf]) -> Result<Vec<UpdateAction>, UpdateError> {
-        bundles
-            .iter()
-            .map(|bundle| {
-                let yaml_content = fs::read_to_string(bundle)?;
-                let update_action: UpdateAction =
-                    serde_yaml::from_str(&yaml_content).map_err(UpdateError::YamlParseFailed)?;
-                Ok(update_action)
-            })
-            .collect()
-    }
-
-    fn extract_pending_update_actions<'b>(
-        &'b self,
-        update_actions: &'b [UpdateAction],
-        current_controller_version: &Version,
-        current_agent_version: &Version,
-    ) -> Result<Vec<&'b UpdateAction>, UpdateError> {
-        let pending_actions: Vec<&'b UpdateAction> = update_actions
-            .iter()
-            .filter_map(|action| {
-                let target_version = Version::parse(&action.version).ok()?;
-                if *current_controller_version >= target_version
-                    && target_version > *current_agent_version
-                {
-                    Some(action)
-                } else {
-                    None
-                }
-            })
-            .collect();
-
-        Ok(pending_actions)
-    }
-
-    #[cfg(unix)]
-    async fn launch_new_version_agent(&self) -> Result<(), UpdateError> {
-        let agent_manager = self.agent_manager.lock().await;
-        let process_info = agent_manager.launch_agent()?;
-        self.runtime_manager.add_process_info(process_info)?;
-
-=======
     let res: Result<(), UpdateError> = async {
         let current_version = Version::parse(env!("CARGO_PKG_VERSION"))
             .map_err(|_| UpdateError::InvalidVersionFormat)?;
@@ -240,7 +156,6 @@
         monitor_agent_version(runtime_manager, &current_version).await?;
         // if you test for rollback, comment out a follow line.
         resource_manager.remove()?;
->>>>>>> 7a32fa20
         Ok(())
     }
     .await;
@@ -256,9 +171,7 @@
 
     log::info!("Update completed");
 
-<<<<<<< HEAD
-        Ok(())
-    }
+    Ok(())
 }
 
 #[cfg(all(test, unix))]
@@ -612,7 +525,4 @@
         assert!(expected_versions.contains(&pending_update_actions[0].version));
         assert!(expected_versions.contains(&pending_update_actions[1].version));
     }
-=======
-    Ok(())
->>>>>>> 7a32fa20
 }