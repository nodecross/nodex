--- conflicted
+++ resolved
@@ -92,13 +92,10 @@
 
 anyhow = "1.0.81"
 thiserror = "1.0.58"
-<<<<<<< HEAD
 zip = "1.1.1"
 bytes = "1.6.0"
-=======
 sysinfo = "0.30.8"
 nix = { version = "0.28.0", features = ["signal"] }
->>>>>>> fde19e91
 
 [dev-dependencies]
 rstest = { version = "0.18.2" }
