[workspace]
exclude = ["e2e"]
members = ["agent", "bin", "controller", "protocol"]
resolver = "2"

[workspace.package]
authors = ["NodeX Authors <>"]
categories = ["cryptography", "embedded"]
description = "Automate device security provisioning with edge intelligence."
documentation = "https://docs.nodecross.io"
edition = "2021"
homepage = "https://nodecross.io"
keywords = ["did", "embedded", "iot", "root-of-trust"]
license-file = "LICENSE"
readme = "README.md"
repository = "https://github.com/nodecross/nodex"
version = "3.3.0"

[workspace.dependencies]
actix-rt = "2.9.0"
actix-web = "4.9.0"
agent = { path = "./agent" }
<<<<<<< HEAD
anyhow = "1.0.90"
bytes = "1.6.1"
controller = { path = "./controller" }
=======
anyhow = "1.0.92"
bytes = "1.8.0"
>>>>>>> e2252acd
chrono = { version = "0.4", features = ["serde"] }
cuid = "1.3.2"
clap = { version = "4.5.20", features = ["cargo", "derive"] }
data-encoding = "2.6.0"
dirs = "5.0.1"
env_logger = { version = "0.11.3", features = ["color"] }
hex = "0.4.3"
hmac = "0.12.1"
http = "1.1.0"
k256 = { version = "0.13.3", features = ["ecdh", "ecdsa", "serde", "sha256"] }
log = "0.4.21"
mac_address = "1.1.5"
protocol = { path = "./protocol" }
rand_core = "0.6.4"
reqwest = { version = "0.12", features = [
    "json",
    "rustls-tls-native-roots",
], default-features = false }
rstest = "0.21.0"
rumqttc = "0.24.0"
serde = { version = "1.0.214", features = ["derive"] }
serde_jcs = "0.1.0"
serde_json = "1.0.132"
sha2 = "0.10.8"
shadow-rs = "0.35.1"
sysinfo = "0.30.13"
thiserror = "1.0.69"
tokio = { version = "1.41.1", features = ["full"] }
trait-variant = "0.1.2"
url = "2.5.2"
uuid = { version = "1.10.0", features = [
    "fast-rng",
    "macro-diagnostics",
    "serde",
    "v4",
] }
x25519-dalek = { version = "2.0.1", features = ["static_secrets"] }
zeroize = "1.8.1"
zip = "2.2.0"

[profile.dev]
debug = true
panic = "abort"

[profile.test]
debug = true
opt-level = 3
panic = "abort"

[profile.release]
panic = "abort"
strip = true<|MERGE_RESOLUTION|>--- conflicted
+++ resolved
@@ -20,14 +20,9 @@
 actix-rt = "2.9.0"
 actix-web = "4.9.0"
 agent = { path = "./agent" }
-<<<<<<< HEAD
-anyhow = "1.0.90"
-bytes = "1.6.1"
-controller = { path = "./controller" }
-=======
 anyhow = "1.0.92"
 bytes = "1.8.0"
->>>>>>> e2252acd
+controller = { path = "./controller" }
 chrono = { version = "0.4", features = ["serde"] }
 cuid = "1.3.2"
 clap = { version = "4.5.20", features = ["cargo", "derive"] }
