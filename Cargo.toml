[package]
name = "nodex"
version = "2.0.0"
authors = ["NodeX Authors <>"]
edition = "2018"
license-file = "LICENSE"
description = "Automate device security provisioning with edge intelligence."
homepage = "https://nodecross.io"
documentation = "https://docs.nodecross.io"
repository = "https://github.com/nodecross/nodex"
readme = "README.md"
keywords = ["iot", "embedded", "root-of-trust", "did"]
categories = ["embedded", "cryptography"]
build = "build.rs"

[workspace]
members = ["e2e"]

[[bin]]
name = "nodex-agent"
path = "src/main.rs"

# See more keys and their definitions at https://doc.rust-lang.org/cargo/reference/manifest.html
[features]
default = ["std"]
std = []
alloc = []

[dependencies]
data-encoding = { version = "2.5.0" }
serde = { version = "1.0.197", features = ["derive"] }
serde_json = { version = "1.0.116" }
serde_jcs = { version = "0.1.0" }
hex = { version = "0.4.3" }
ibig = { version = "0.3.6" }
arrayref = { version = "0.3.7" }
libloading = { version = "0.8.3" }

tokio = { version = "1.36.0", features = ["full"] }
chrono = { version = "0.4" }
async-trait = { version = "0.1.80" }

hdwallet = { version = "0.4.1" }

base64 = { version = "0.22.0" }
digest = { version = "0.10.7" }
sha2 = { version = "0.10.8" }
k256 = { version = "0.13.3", features = [
  "ecdh",
  "ecdsa",
  "sha256",
  "serde",
  "alloc",
] }
hmac = { version = "0.12.1" }
scrypt = { version = "0.11.0", features = ["simple"] }
aes-gcm-siv = { git = "https://github.com/RustCrypto/AEADs.git", tag = "aes-gcm-siv-v0.11.0-pre" }
getrandom = { version = "0.2" }

didcomm-rs = { git = "https://github.com/nodecross/didcomm-rs.git", tag = "v0.8.0" }
x25519-dalek = { version = "2.0.1", features = ["static_secrets"]}

reqwest = { version = "0.12", features = [
  "json",
  "rustls-tls",
], default-features = false }
actix = { version = "0.13.3" }
actix-web = { version = "4.5.1" }
actix-web-actors = { version = "4.3.0" }
actix-rt = { version = "2.9.0" }
qstring = { version = "0.7.2" }

colored = { version = "2" }
log = { version = "0.4.21" }
env_logger = { version = "0.11.3", features = ["color"]}

home-config = { version = "0.6.0", features = ["json", "yaml", "toml"] }
clap = { version = "4.5.2", features = ["derive", "cargo"] }

dirs = { version = "5.0.1" }
rumqttc = { version = "0.24.0" }
cuid = { version = "1.3.2" }
uuid = { version = "1.8.0", features = [
  "v4",
  "fast-rng",
  "macro-diagnostics",
  "serde",
] }
shadow-rs = "0.27.1"
dotenvy = "0.15.7"
mac_address = "1.1.5"
zip-extract = "0.1.3"

anyhow = "1.0.81"
thiserror = "1.0.58"
<<<<<<< HEAD
sysinfo = "0.30.7"
nix = { version = "0.28.0", features = ["signal"] }
=======
sysinfo = "0.30.8"
>>>>>>> df6f2c08

[dev-dependencies]
rstest = { version = "0.18.2" }

[build-dependencies]
shadow-rs = "0.27.1"

[profile.dev]
panic = "abort"
debug = true

[profile.test]
panic = "abort"
opt-level = 3
debug = true

[profile.release]
panic = "abort"
strip = true<|MERGE_RESOLUTION|>--- conflicted
+++ resolved
@@ -93,12 +93,8 @@
 
 anyhow = "1.0.81"
 thiserror = "1.0.58"
-<<<<<<< HEAD
-sysinfo = "0.30.7"
+sysinfo = "0.30.8"
 nix = { version = "0.28.0", features = ["signal"] }
-=======
-sysinfo = "0.30.8"
->>>>>>> df6f2c08
 
 [dev-dependencies]
 rstest = { version = "0.18.2" }
