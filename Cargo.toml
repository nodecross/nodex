[package]
authors = ["NodeX Authors <>"]
build = "build.rs"
categories = ["cryptography", "embedded"]
description = "Automate device security provisioning with edge intelligence."
documentation = "https://docs.nodecross.io"
edition = "2018"
homepage = "https://nodecross.io"
keywords = ["did", "embedded", "iot", "root-of-trust"]
license-file = "LICENSE"
name = "nodex"
readme = "README.md"
repository = "https://github.com/nodecross/nodex"
version = "2.0.2"

[workspace]
members = ["e2e"]

[[bin]]
name = "nodex-agent"
path = "src/main.rs"

# See more keys and their definitions at https://doc.rust-lang.org/cargo/reference/manifest.html
[features]
alloc = []
default = ["std"]
std = []

[dependencies]
actix-rt = { version = "2.9.0" }
actix-web = { version = "4.5.1" }
aes-gcm-siv = { git = "https://github.com/RustCrypto/AEADs.git", tag = "aes-gcm-siv-v0.11.0-pre" }
anyhow = "1.0.81"
arrayref = { version = "0.3.7" }
async-trait = { version = "0.1.80" }
base64 = { version = "0.22.0" }
chrono = { version = "0.4" }
clap = { version = "4.5.2", features = ["cargo", "derive"] }
cuid = { version = "1.3.2" }
daemonize = "0.5.0"
data-encoding = { version = "2.5.0" }
didcomm-rs = { git = "https://github.com/nodecross/didcomm-rs.git", tag = "v0.8.0" }
digest = { version = "0.10.7" }
dirs = { version = "5.0.1" }
dotenvy = "0.15.7"
env_logger = { version = "0.11.3", features = ["color"] }
getrandom = { version = "0.2" }
hdwallet = { version = "0.4.1" }
hex = { version = "0.4.3" }
hmac = { version = "0.12.1" }
home-config = { version = "0.6.0", features = ["json", "toml", "yaml"] }
ibig = { version = "0.3.6" }
k256 = { version = "0.13.3", features = [
    "alloc",
    "ecdh",
    "ecdsa",
    "serde",
    "sha256",
] }
libloading = { version = "0.8.3" }
log = { version = "0.4.21" }
mac_address = "1.1.5"
nix = { version = "0.28.0", features = ["signal"] }
reqwest = { version = "0.12", features = [
    "json",
    "rustls-tls",
], default-features = false }
rumqttc = { version = "0.24.0" }
serde = { version = "1.0.197", features = ["derive"] }
serde_jcs = { version = "0.1.0" }
serde_json = { version = "1.0.116" }
sha2 = { version = "0.10.8" }
shadow-rs = "0.27.1"
sysinfo = "0.30.8"
thiserror = "1.0.58"
tokio = { version = "1.36.0", features = ["full"] }
uuid = { version = "1.8.0", features = [
    "fast-rng",
    "macro-diagnostics",
    "serde",
    "v4",
] }
<<<<<<< HEAD
shadow-rs = "0.27.1"
dotenvy = "0.15.7"
mac_address = "1.1.5"

anyhow = "1.0.81"
thiserror = "1.0.58"
zip = "2.1.0"
bytes = "1.6.0"
sysinfo = "0.30.8"

[target.'cfg(windows)'.dependencies]
windows = { version = "0.56.0", features = [
    "Win32_Foundation",
    "Win32_System_Threading"
] }

[target.'cfg(unix)'.dependencies]
nix = { version = "0.29.0", features = ["signal"] }
daemonize = "0.5.0"

=======
x25519-dalek = { version = "2.0.1", features = ["static_secrets"] }
zip-extract = "0.1.3"

>>>>>>> c2f37c0a
[dev-dependencies]
rstest = { version = "0.18.2" }

[build-dependencies]
shadow-rs = "0.27.1"

[profile.dev]
debug = true
panic = "abort"

[profile.test]
debug = true
opt-level = 3
panic = "abort"

[profile.release]
panic = "abort"
strip = true<|MERGE_RESOLUTION|>--- conflicted
+++ resolved
@@ -27,60 +27,65 @@
 std = []
 
 [dependencies]
+data-encoding = { version = "2.5.0" }
+serde = { version = "1.0.197", features = ["derive"] }
+serde_json = { version = "1.0.116" }
+serde_jcs = { version = "0.1.0" }
+hex = { version = "0.4.3" }
+ibig = { version = "0.3.6" }
+arrayref = { version = "0.3.7" }
+libloading = { version = "0.8.3" }
+
+tokio = { version = "1.36.0", features = ["full"] }
+chrono = { version = "0.4" }
+async-trait = { version = "0.1.80" }
+
+hdwallet = { version = "0.4.1" }
+
+base64 = { version = "0.22.0" }
+digest = { version = "0.10.7" }
+sha2 = { version = "0.10.8" }
+k256 = { version = "0.13.3", features = [
+  "ecdh",
+  "ecdsa",
+  "sha256",
+  "serde",
+  "alloc",
+] }
+hmac = { version = "0.12.1" }
+scrypt = { version = "0.11.0", features = ["simple"] }
+aes-gcm-siv = { git = "https://github.com/RustCrypto/AEADs.git", tag = "aes-gcm-siv-v0.11.0-pre" }
+getrandom = { version = "0.2" }
+
+didcomm-rs = { git = "https://github.com/nodecross/didcomm-rs.git", tag = "v0.8.0" }
+x25519-dalek = { version = "2.0.1", features = ["static_secrets"] }
+
+reqwest = { version = "0.12", features = [
+  "json",
+  "rustls-tls",
+], default-features = false }
+actix = { version = "0.13.3" }
+actix-web = { version = "4.5.1" }
+actix-web-actors = { version = "4.3.0" }
 actix-rt = { version = "2.9.0" }
-actix-web = { version = "4.5.1" }
-aes-gcm-siv = { git = "https://github.com/RustCrypto/AEADs.git", tag = "aes-gcm-siv-v0.11.0-pre" }
-anyhow = "1.0.81"
-arrayref = { version = "0.3.7" }
-async-trait = { version = "0.1.80" }
-base64 = { version = "0.22.0" }
-chrono = { version = "0.4" }
-clap = { version = "4.5.2", features = ["cargo", "derive"] }
+qstring = { version = "0.7.2" }
+
+colored = { version = "2" }
+log = { version = "0.4.21" }
+env_logger = { version = "0.11.3", features = ["color"] }
+
+home-config = { version = "0.6.0", features = ["json", "yaml", "toml"] }
+clap = { version = "4.5.2", features = ["derive", "cargo"] }
+
+dirs = { version = "5.0.1" }
+rumqttc = { version = "0.24.0" }
 cuid = { version = "1.3.2" }
-daemonize = "0.5.0"
-data-encoding = { version = "2.5.0" }
-didcomm-rs = { git = "https://github.com/nodecross/didcomm-rs.git", tag = "v0.8.0" }
-digest = { version = "0.10.7" }
-dirs = { version = "5.0.1" }
-dotenvy = "0.15.7"
-env_logger = { version = "0.11.3", features = ["color"] }
-getrandom = { version = "0.2" }
-hdwallet = { version = "0.4.1" }
-hex = { version = "0.4.3" }
-hmac = { version = "0.12.1" }
-home-config = { version = "0.6.0", features = ["json", "toml", "yaml"] }
-ibig = { version = "0.3.6" }
-k256 = { version = "0.13.3", features = [
-    "alloc",
-    "ecdh",
-    "ecdsa",
-    "serde",
-    "sha256",
+uuid = { version = "1.8.0", features = [
+  "v4",
+  "fast-rng",
+  "macro-diagnostics",
+  "serde",
 ] }
-libloading = { version = "0.8.3" }
-log = { version = "0.4.21" }
-mac_address = "1.1.5"
-nix = { version = "0.28.0", features = ["signal"] }
-reqwest = { version = "0.12", features = [
-    "json",
-    "rustls-tls",
-], default-features = false }
-rumqttc = { version = "0.24.0" }
-serde = { version = "1.0.197", features = ["derive"] }
-serde_jcs = { version = "0.1.0" }
-serde_json = { version = "1.0.116" }
-sha2 = { version = "0.10.8" }
-shadow-rs = "0.27.1"
-sysinfo = "0.30.8"
-thiserror = "1.0.58"
-tokio = { version = "1.36.0", features = ["full"] }
-uuid = { version = "1.8.0", features = [
-    "fast-rng",
-    "macro-diagnostics",
-    "serde",
-    "v4",
-] }
-<<<<<<< HEAD
 shadow-rs = "0.27.1"
 dotenvy = "0.15.7"
 mac_address = "1.1.5"
@@ -101,11 +106,6 @@
 nix = { version = "0.29.0", features = ["signal"] }
 daemonize = "0.5.0"
 
-=======
-x25519-dalek = { version = "2.0.1", features = ["static_secrets"] }
-zip-extract = "0.1.3"
-
->>>>>>> c2f37c0a
 [dev-dependencies]
 rstest = { version = "0.18.2" }
 
