--- conflicted
+++ resolved
@@ -43,13 +43,8 @@
 chrono = { version = "0.4.19", features = ["unstable-locales", "wasmbind"] }
 
 [dev-dependencies]
-wasm-bindgen-test = "0.3.17"
+wasm-bindgen-test = "0.3.28"
 
 [dependencies.wasm-bindgen]
-<<<<<<< HEAD
 version = "0.2.78"
 features = ["serde-serialize"]
-=======
-version = "0.2.76"
-features = [ "serde-serialize" ]
->>>>>>> 84335851
