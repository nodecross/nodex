#[cfg(test)]
mod tests {
    use protocol::did_webvh::domain::did::DidWebvh;
    use protocol::did_webvh::domain::did_document::DidDocument;
    use protocol::did_webvh::domain::did_log_entry::DidLogEntry;
    use protocol::did_webvh::infra::did_webvh_data_store::DidWebvhDataStore;

    use protocol::did_webvh::service::controller::controller_service::DidWebvhControllerService;
    use protocol::did_webvh::service::resolver::resolver_service::DidWebvhResolverService;
    use protocol::did_webvh::service::service_impl::DidWebvhServiceImpl;
    use protocol::keyring::*;
    use rand_core::OsRng;
    use std::fs;

    struct MockDataStore {}
    impl MockDataStore {
        fn new() -> Self {
            MockDataStore {}
        }
    }

    #[derive(Debug, thiserror::Error)]
    pub enum MockDataStoreError {
        #[error("error: {0}")]
        JsonError(#[from] serde_json::Error),
        #[error("error: {0}")]
        IoError(#[from] std::io::Error),
    }
    impl DidWebvhDataStore for MockDataStore {
        type Error = MockDataStoreError;
        // localhost:8080/v1/uuidv4/did.jsonl
        async fn create(
            &mut self,
            _path: &str,
            did_log_entries: &[DidLogEntry],
        ) -> Result<DidDocument, Self::Error> {
            let log_entry = did_log_entries.last().unwrap();
            let doc = log_entry.state.clone();
            Ok(doc)
        }
        async fn get(&mut self, _path: &str) -> Result<Vec<DidLogEntry>, Self::Error> {
            // read file from project root dir/test_resources/did.jsonl
            let log = fs::read_to_string("test_resources/did.jsonl")?;
            let log_entries: Vec<DidLogEntry> = log
                .lines()
                .map(serde_json::from_str)
                .collect::<Result<Vec<DidLogEntry>, serde_json::Error>>()?;
            Ok(log_entries)
        }
        async fn update(
            &mut self,
            _path: &str,
            _body: &[DidLogEntry],
        ) -> Result<DidDocument, Self::Error> {
            unimplemented!()
        }
        async fn deactivate(&mut self, _path: &str) -> Result<DidDocument, Self::Error> {
            unimplemented!()
        }
    }

    #[tokio::test]
    pub async fn test_create_did_log_entry() {
        let keyring = keypair::KeyPairing::create_keyring(OsRng);
        let datastore = MockDataStore::new();
        let res = DidWebvhServiceImpl::new(datastore)
            .create_identifier("domain.examle.com/test/did", true, keyring)
            .await
            .unwrap();
        assert_eq!(res.id.get_method(), "webvh");
        let webvh_did: DidWebvh = res.id.clone().try_into().unwrap();
        assert_eq!(webvh_did.get_did(), &res.id);
        assert_eq!(webvh_did.get_uri(), "domain.examle.com:test:did");
    }

    #[tokio::test]
<<<<<<< HEAD
=======
    pub async fn test_get_did_log_entry() {
        let did =
            "did:webvh:QmRsc8jrPt6eYzw4vUigFzEWwUmgLP58Z75NWGffyCP6Jc:domain.examle.com:test:did"
                .parse::<DidWebvh>()
                .unwrap();
        let datastore = MockDataStore::new();
        let mut service = DidWebvhServiceImpl::new(datastore);
        let res = service
            .get_identifier(did.get_did())
            .await
            .map_err(|e| e.to_string())
            .unwrap();
        assert_eq!(res.len(), 1);
    }

    #[tokio::test]
>>>>>>> 384be478
    pub async fn test_resolve_did_log_entry() {
        let did =
            "did:webvh:QmNdPXibKi8PDG77Zr293iYsNdEkSau2XteitZkWboGALz:domain.examle.com:test:did"
                .parse::<DidWebvh>()
                .unwrap();
        let datastore = MockDataStore::new();
<<<<<<< HEAD
        let service = DidWebvhServiceImpl::new(datastore);
        let did_doc = service
            .resolve_identifier(did.get_did())
=======
        let mut service = DidWebvhServiceImpl::new(datastore);
        let res = service
            .get_identifier(did.get_did())
>>>>>>> 384be478
            .await
            .map_err(|e| e.to_string())
            .unwrap();
        assert_eq!(did_doc.unwrap().id, did.get_did().clone());
    }
}<|MERGE_RESOLUTION|>--- conflicted
+++ resolved
@@ -74,40 +74,15 @@
     }
 
     #[tokio::test]
-<<<<<<< HEAD
-=======
-    pub async fn test_get_did_log_entry() {
-        let did =
-            "did:webvh:QmRsc8jrPt6eYzw4vUigFzEWwUmgLP58Z75NWGffyCP6Jc:domain.examle.com:test:did"
-                .parse::<DidWebvh>()
-                .unwrap();
-        let datastore = MockDataStore::new();
-        let mut service = DidWebvhServiceImpl::new(datastore);
-        let res = service
-            .get_identifier(did.get_did())
-            .await
-            .map_err(|e| e.to_string())
-            .unwrap();
-        assert_eq!(res.len(), 1);
-    }
-
-    #[tokio::test]
->>>>>>> 384be478
     pub async fn test_resolve_did_log_entry() {
         let did =
             "did:webvh:QmNdPXibKi8PDG77Zr293iYsNdEkSau2XteitZkWboGALz:domain.examle.com:test:did"
                 .parse::<DidWebvh>()
                 .unwrap();
         let datastore = MockDataStore::new();
-<<<<<<< HEAD
-        let service = DidWebvhServiceImpl::new(datastore);
+        let mut service = DidWebvhServiceImpl::new(datastore);
         let did_doc = service
             .resolve_identifier(did.get_did())
-=======
-        let mut service = DidWebvhServiceImpl::new(datastore);
-        let res = service
-            .get_identifier(did.get_did())
->>>>>>> 384be478
             .await
             .map_err(|e| e.to_string())
             .unwrap();
