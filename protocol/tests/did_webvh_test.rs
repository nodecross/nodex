#[cfg(test)]
mod tests {
    use protocol::did_webvh::domain::did::DidWebvh;
    use protocol::did_webvh::domain::did_document::DidDocument;
    use protocol::did_webvh::domain::did_log_entry::DidLogEntry;
    use protocol::did_webvh::infra::did_webvh_data_store::DidWebvhDataStore;

    use protocol::did_webvh::service::controller::controller_service::DidWebvhControllerService;
    use protocol::did_webvh::service::resolver::resolver_service::DidWebvhResolverService;
    use protocol::did_webvh::service::service_impl::DidWebvhServiceImpl;
    use protocol::keyring::*;
    use rand_core::OsRng;
    use std::fs;

    struct MockDataStore {}
    impl MockDataStore {
        fn new() -> Self {
            MockDataStore {}
        }
    }

    #[derive(Debug, thiserror::Error)]
    pub enum MockDataStoreError {
        #[error("error: {0}")]
        JsonError(#[from] serde_json::Error),
        #[error("error: {0}")]
        IoError(#[from] std::io::Error),
    }
    impl DidWebvhDataStore for MockDataStore {
        type Error = MockDataStoreError;
        // localhost:8080/v1/uuidv4/did.jsonl
        async fn create(
            &self,
            _path: &str,
            did_log_entries: &[DidLogEntry],
        ) -> Result<DidDocument, Self::Error> {
            let log_entry = did_log_entries.last().unwrap();
            let doc = log_entry.state.clone();
            Ok(doc)
        }
        async fn get(&self, _path: &str) -> Result<Vec<DidLogEntry>, Self::Error> {
            // read file from project root dir/test_resources/did.jsonl
            let log = fs::read_to_string("test_resources/did.jsonl")?;
            let log_entries: Vec<DidLogEntry> = log
                .lines()
                .map(serde_json::from_str)
                .collect::<Result<Vec<DidLogEntry>, serde_json::Error>>()?;
            Ok(log_entries)
        }
        async fn update(
            &self,
            _path: &str,
            _body: &[DidLogEntry],
        ) -> Result<DidDocument, Self::Error> {
            unimplemented!()
        }
        async fn deactivate(&self, _path: &str) -> Result<DidDocument, Self::Error> {
            unimplemented!()
        }
    }

    #[tokio::test]
    pub async fn test_create_did_log_entry() {
        let keyring = keypair::KeyPairing::create_keyring(OsRng);
        let datastore = MockDataStore::new();
        let res = DidWebvhServiceImpl::new(datastore)
            .create_identifier("domain.examle.com/test/did", true, keyring)
            .await
            .unwrap();
        assert_eq!(res.id.get_method(), "webvh");
        let webvh_did: DidWebvh = res.id.clone().try_into().unwrap();
        assert_eq!(webvh_did.get_did(), &res.id);
        assert_eq!(webvh_did.get_uri(), "domain.examle.com:test:did");
    }

    #[tokio::test]
    pub async fn test_resolve_did_log_entry() {
        let did =
            "did:webvh:QmNdPXibKi8PDG77Zr293iYsNdEkSau2XteitZkWboGALz:domain.examle.com:test:did"
                .parse::<DidWebvh>()
                .unwrap();
        let datastore = MockDataStore::new();
        let service = DidWebvhServiceImpl::new(datastore);
        let did_doc = service
            .resolve_identifier(did.get_did())
            .await
            .map_err(|e| e.to_string())
            .unwrap();
<<<<<<< HEAD
=======
        assert_eq!(res.len(), 1);

        let did_doc = service.resolve_identifier(&res).await.unwrap();
>>>>>>> ef724ef9
        assert_eq!(did_doc.id, did.get_did().clone());
    }
}<|MERGE_RESOLUTION|>--- conflicted
+++ resolved
@@ -86,12 +86,6 @@
             .await
             .map_err(|e| e.to_string())
             .unwrap();
-<<<<<<< HEAD
-=======
-        assert_eq!(res.len(), 1);
-
-        let did_doc = service.resolve_identifier(&res).await.unwrap();
->>>>>>> ef724ef9
         assert_eq!(did_doc.id, did.get_did().clone());
     }
 }