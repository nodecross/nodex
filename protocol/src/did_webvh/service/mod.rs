pub mod controller;
<<<<<<< HEAD
pub mod resolver;
pub mod serviceimpl;
=======
pub mod service_impl;
>>>>>>> 2cc11b9b
<|MERGE_RESOLUTION|>--- conflicted
+++ resolved
@@ -1,7 +1,3 @@
 pub mod controller;
-<<<<<<< HEAD
 pub mod resolver;
-pub mod serviceimpl;
-=======
-pub mod service_impl;
->>>>>>> 2cc11b9b
+pub mod service_impl;