use crate::did_webvh::domain::crypto::crypto_utils::*;
use crate::did_webvh::domain::did::{Did, DidWebvh};
use crate::did_webvh::domain::did_document::DidDocument;
use crate::did_webvh::domain::did_log_entry::DidLogEntry;
use crate::did_webvh::infra::did_webvh_data_store::DidWebvhDataStore;
use crate::did_webvh::service::service_impl::DidWebvhServiceImpl;
use chrono::prelude::*;
use std::convert::TryInto;
use thiserror::Error;

#[derive(Debug, Error)]
pub enum DidWebvhResolverError<StudioClientError: std::error::Error> {
    #[error("Failed to resolve identifier: {0}")]
    ResolveIdentifier(String),
    #[error("Failed to convert to JWK: {0}")]
    Jwk(#[from] crate::keyring::jwk::K256ToJwkError),
    #[error("Failed to parse body: {0}")]
    BodyParse(#[from] serde_json::Error),
    #[error("Failed to parse log entry: {0}")]
    LogEntryParse(#[from] crate::did_webvh::domain::did_log_entry::DidLogEntryError),
    #[error("Failed to send request: {0}")]
    DidWebvhDataStore(StudioClientError),
    #[error("Failed to procesure of Did: {0}")]
    Did(#[from] crate::did_webvh::domain::did::DidError),
    #[error("Failed to procesure of DidWebvh: {0}")]
    DidWebvh(#[from] crate::did_webvh::domain::did::DidWebvhError),
    #[error("Failed to get identifier. response: {0}")]
    DidWebvhRequestFailed(String),
}

#[trait_variant::make(Send)]
pub trait DidWebvhResolverService: Sync {
    type DidWebvhResolverError: std::error::Error + Send + Sync;
    async fn resolve_identifier(
        &self,
<<<<<<< HEAD
=======
        log_entries: &[DidLogEntry],
    ) -> Result<DidDocument, Self::DidWebvhResolverError>;

    async fn get_identifier(
        &mut self,
>>>>>>> 384be478
        did: &Did,
    ) -> Result<Option<DidDocument>, Self::DidWebvhResolverError>;
}

// verify proof section
// if next_key_hashes exists in previous log entry, public key in proof section must
// be in update_keys of current log entry. otherwise, public key in proof section must
// be in update_keys of previous log entry.
fn verify_proofs<C: std::error::Error>(
    update_keys: &[String],
    log_entry: &DidLogEntry,
) -> Result<(), DidWebvhResolverError<C>> {
    // check existence of proof in log entry
    let proofs = match log_entry.proof.as_deref() {
        None | Some(&[]) => {
            return Err(DidWebvhResolverError::ResolveIdentifier(
                "No proof found".to_string(),
            ))
        }
        Some(proofs) => proofs,
    };
    for proof in proofs {
        let parsed_time = DateTime::parse_from_rfc3339(&proof.created).map_err(|_| {
            DidWebvhResolverError::ResolveIdentifier(
                "Failed to parse proof created date".to_string(),
            )
        })?;
        if parsed_time > Utc::now() {
            return Err(DidWebvhResolverError::ResolveIdentifier(
                "Proof created date is in the future".to_string(),
            ));
        }
        // remove prefix from verification_method, 'did:key:{public_key}'
        let verification_method: Did = proof
            .verification_method
            .split('#')
            .next()
            .ok_or(DidWebvhResolverError::ResolveIdentifier(
                "Failed to split verification method".to_string(),
            ))?
            .parse::<Did>()?;
        if !update_keys.contains(&verification_method.get_method_specific_id().to_string()) {
            return Err(DidWebvhResolverError::ResolveIdentifier(
                "Verification method not found in update keys".to_string(),
            ));
        }
        // verify signature
        // proof.verification_method is a public key, proof.proof_value is a signature
        let public_key = verification_method.get_method_specific_id();
        let decoded_public_key = multibase_decode(public_key).map_err(|_| {
            DidWebvhResolverError::ResolveIdentifier("Failed to decode public key".to_string())
        })?;
        let decoded_proof_value = multibase_decode(&proof.proof_value).map_err(|_| {
            DidWebvhResolverError::ResolveIdentifier("Failed to decode proof value".to_string())
        })?;
        let jcs = serde_json_canonicalizer::to_string(&log_entry.remove_proof()).map_err(|_| {
            DidWebvhResolverError::ResolveIdentifier("Failed to canonicalize log entry".to_string())
        })?;

        if !verify_signature(jcs.as_bytes(), &decoded_proof_value, &decoded_public_key).map_err(
            |_| DidWebvhResolverError::ResolveIdentifier("Failed to verify signature".to_string()),
        )? {
            return Err(DidWebvhResolverError::ResolveIdentifier(
                "Failed to verify signature".to_string(),
            ));
        }
    }
    Ok(())
}

fn verify_entries<C: std::error::Error>(
    log_entries: &[DidLogEntry],
) -> Result<Option<DidDocument>, DidWebvhResolverError<C>> {
    let (first_log_entry, rest_log_entries) = match log_entries.split_first() {
        Some(log_entries) => log_entries,
        None => return Ok(None),
    };
    let current_time = Utc::now();

    let (id, hash) = first_log_entry.parse_version_id()?;
    if id != 1 {
        return Err(DidWebvhResolverError::ResolveIdentifier(
            "First log entry is not version 1".to_string(),
        ));
    }
    // check version time is not in the future
    let current_version_time = DateTime::parse_from_rfc3339(&first_log_entry.version_time)
        .map_err(|_| {
            DidWebvhResolverError::ResolveIdentifier("Failed to parse version time".to_string())
        })?;
    if current_version_time > current_time {
        return Err(DidWebvhResolverError::ResolveIdentifier(
            "Log entry time is in the future".to_string(),
        ));
    }
    // check existence of update_keys in the first log entry, with check is_empty
    let mut update_keys = match first_log_entry.parameters.update_keys.as_deref() {
        None | Some(&[]) => {
            return Err(DidWebvhResolverError::ResolveIdentifier(
                "No update keys found".to_string(),
            ))
        }
        Some(update_keys) => update_keys,
    };

    verify_proofs(update_keys, first_log_entry)?;

    // verify entry hash
    // recalc scid and entry hash
    let mut replaced_hash_entry = first_log_entry.replace_to_placeholder()?;
    let calculated_scid = replaced_hash_entry.calc_entry_hash()?;
    replaced_hash_entry.replace_placeholder_to_id(&calculated_scid)?;

    let calculated_hash = replaced_hash_entry.calc_entry_hash()?;
    if calculated_hash != hash {
        return Err(DidWebvhResolverError::ResolveIdentifier(
            format!(
                "Entry hash is not matched: calc {} != {}",
                calculated_hash, hash
            )
            .to_string(),
        ));
    }

    let mut previous_version_number = id;
    let mut previous_entry = first_log_entry.clone();

    // verify the log entry iter start next entry
    for log_entry in rest_log_entries.iter() {
        // check version number is sequential
        let (id, hash) = log_entry.parse_version_id()?;
        if id != previous_version_number + 1 {
            return Err(DidWebvhResolverError::ResolveIdentifier(
                "Log entry version is not sequential".to_string(),
            ));
        }

        // check version time is not in the future
        let current_version_time =
            DateTime::parse_from_rfc3339(&log_entry.version_time).map_err(|_| {
                DidWebvhResolverError::ResolveIdentifier("Failed to parse version time".to_string())
            })?;
        if current_version_time > current_time {
            return Err(DidWebvhResolverError::ResolveIdentifier(
                "Log entry time is in the future".to_string(),
            ));
        }
        let previous_version_time = DateTime::parse_from_rfc3339(&previous_entry.version_time)
            .map_err(|_| {
                DidWebvhResolverError::ResolveIdentifier("Failed to parse version time".to_string())
            })?;
        if current_version_time > previous_version_time {
            return Err(DidWebvhResolverError::ResolveIdentifier(
                "Log entry time is in the future".to_string(),
            ));
        }

        // verify vertion_id, current log entry's version_id is generated from previous log
        // entry's version_id
        let (_, previous_hash) = previous_entry.parse_version_id()?;
        let mut tmp_entry = log_entry.clone();
        tmp_entry.version_id = previous_hash;
        let recalculated_hash = tmp_entry.calc_entry_hash()?;
        if recalculated_hash != hash {
            return Err(DidWebvhResolverError::ResolveIdentifier(
                "Version id is not matched".to_string(),
            ));
        }

        // verify prerotaion_keys, if next_key_hashes exists in previous log entry, compare
        // with calculated next_key_hashes from update_keys of current log entry.
        if let Some(mut previous_next_key_hashes) = previous_entry.parameters.next_key_hashes {
            let Some(current_update_keys) = log_entry.parameters.update_keys.as_ref() else {
                return Err(DidWebvhResolverError::ResolveIdentifier(
                    "Current update keys not found".to_string(),
                ));
            };
            let mut calculated_prerotation_keys =
                log_entry.calc_next_key_hash(current_update_keys)?;
            // compare calculated_prerotation_keys and next_key_hashes
            calculated_prerotation_keys.sort();
            previous_next_key_hashes.sort();
            if calculated_prerotation_keys != previous_next_key_hashes {
                return Err(DidWebvhResolverError::ResolveIdentifier(
                    "Prerotation keys are not matched".to_string(),
                ));
            }
            update_keys = current_update_keys;
        }

        verify_proofs(update_keys, log_entry)?;

        previous_version_number = id;
        previous_entry = log_entry.clone();
    }
    // Extract the latest DID Document from the last log entry.
    let last_log_entry = previous_entry;
    let did_document = last_log_entry.state;
    Ok(Some(did_document))
}

<<<<<<< HEAD
impl<C> DidWebvhResolverService for DidWebvhServiceImpl<C>
where
    C: DidWebvhDataStore + Send + Sync,
    C::Error: Send + Sync,
{
    type DidWebvhResolverError = DidWebvhResolverError<C::Error>;

    async fn resolve_identifier(
        &self,
=======
    async fn get_identifier(
        &mut self,
>>>>>>> 384be478
        did: &Did,
    ) -> Result<Option<DidDocument>, Self::DidWebvhResolverError> {
        let webvh_did: DidWebvh = did
            .clone()
            .try_into()
            .map_err(DidWebvhResolverError::DidWebvh)?;
        let converted_did = webvh_did.did_to_https();

        let entries = self
            .data_store
            .get(&converted_did)
            .await
            .map_err(DidWebvhResolverError::DidWebvhDataStore)?;
        verify_entries(&entries)
    }
}<|MERGE_RESOLUTION|>--- conflicted
+++ resolved
@@ -32,15 +32,7 @@
 pub trait DidWebvhResolverService: Sync {
     type DidWebvhResolverError: std::error::Error + Send + Sync;
     async fn resolve_identifier(
-        &self,
-<<<<<<< HEAD
-=======
-        log_entries: &[DidLogEntry],
-    ) -> Result<DidDocument, Self::DidWebvhResolverError>;
-
-    async fn get_identifier(
         &mut self,
->>>>>>> 384be478
         did: &Did,
     ) -> Result<Option<DidDocument>, Self::DidWebvhResolverError>;
 }
@@ -242,7 +234,6 @@
     Ok(Some(did_document))
 }
 
-<<<<<<< HEAD
 impl<C> DidWebvhResolverService for DidWebvhServiceImpl<C>
 where
     C: DidWebvhDataStore + Send + Sync,
@@ -251,11 +242,7 @@
     type DidWebvhResolverError = DidWebvhResolverError<C::Error>;
 
     async fn resolve_identifier(
-        &self,
-=======
-    async fn get_identifier(
         &mut self,
->>>>>>> 384be478
         did: &Did,
     ) -> Result<Option<DidDocument>, Self::DidWebvhResolverError> {
         let webvh_did: DidWebvh = did
